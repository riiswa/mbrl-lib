# Copyright (c) Facebook, Inc. and its affiliates. All Rights Reserved.
#
# This source code is licensed under the MIT license found in the
# LICENSE file in the root directory of this source tree.
import numpy as np
import omegaconf
import pytest
import torch

import mbrl.models as models
import mbrl.util
import mbrl.util.common as utils


class MockModel(models.Model):
    def __init__(self, x, y, in_size, out_size):
        super().__init__()
        self.in_size = in_size
        self.out_size = out_size
        self.x = x
        self.y = y
        self.device = "cpu"
        self.net = torch.nn.Linear(in_size, out_size)

    def loss(self, model_in, target):
        pass

    def eval_score(self, model_in, target):
        pass


def mock_obs_func():
    pass


def test_create_one_dim_tr_model():
    cfg_dict = {
        "dynamics_model": {
            "model": {
                "_target_": "tests.core.test_common_utils.MockModel",
                "x": 1,
                "y": 2,
            }
        },
        "algorithm": {
            "learned_rewards": True,
            "target_is_delta": True,
            "normalize": True,
        },
        "overrides": {},
    }
    obs_shape = (10,)
    act_shape = (1,)

    cfg = omegaconf.OmegaConf.create(cfg_dict)
    dynamics_model = utils.create_one_dim_tr_model(cfg, obs_shape, act_shape)

    assert isinstance(dynamics_model.model, MockModel)
    assert dynamics_model.model.in_size == obs_shape[0] + act_shape[0]
    assert dynamics_model.model.out_size == obs_shape[0] + 1
    assert dynamics_model.model.x == 1 and dynamics_model.model.y == 2
    assert dynamics_model.num_elites is None
    assert dynamics_model.no_delta_list == []

    # Check given input/output sizes, overrides active, and no learned rewards option
    cfg.dynamics_model.model.in_size = 11
    cfg.dynamics_model.model.out_size = 7
    cfg.algorithm.learned_rewards = False
    cfg.overrides.no_delta_list = [0]
    cfg.overrides.num_elites = 8
    cfg.overrides.obs_process_fn = "tests.core.test_common_utils.mock_obs_func"
    dynamics_model = utils.create_one_dim_tr_model(cfg, obs_shape, act_shape)

    assert dynamics_model.model.in_size == 11
    assert dynamics_model.model.out_size == 7
    assert dynamics_model.num_elites == 8
    assert dynamics_model.no_delta_list == [0]
    assert dynamics_model.obs_process_fn == mock_obs_func


def test_create_replay_buffer():
    trial_length = 20
    num_trials = 10
    cfg_dict = {
        "dynamics_model": {"model": {"ensemble_size": 1}},
        "algorithm": {},
        "overrides": {
            "num_steps": num_trials * trial_length,
        },
    }
    cfg = omegaconf.OmegaConf.create(cfg_dict)
    obs_shape = (6,)
    act_shape = (4,)

    def _check_shapes(how_many):
        assert buffer.obs.shape == (how_many, obs_shape[0])
        assert buffer.next_obs.shape == (how_many, obs_shape[0])
        assert buffer.action.shape == (how_many, act_shape[0])
        assert buffer.reward.shape == (how_many,)
        assert buffer.done.shape == (how_many,)

    # Test reading from the above configuration and no bootstrap replay buffer
    buffer = utils.create_replay_buffer(cfg, obs_shape, act_shape)
    _check_shapes(num_trials * trial_length)

    # Now add a training bootstrap and override the dataset size
    cfg_dict["algorithm"]["dataset_size"] = 1500
    cfg = omegaconf.OmegaConf.create(cfg_dict)
    buffer = utils.create_replay_buffer(cfg, obs_shape, act_shape)
    _check_shapes(1500)


class MockModelEnv:
    def __init__(self):
        self.obs = None

    def reset(self, obs0, return_as_np=None):
        self.obs = obs0
        return obs0

    def step(self, action, sample=None):
        next_obs = self.obs + action[:, :1]
        reward = np.ones(next_obs.shape[0])
        done = np.zeros(next_obs.shape[0])
        self.obs = next_obs
        return next_obs, reward, done, {}


class MockAgent:
    def __init__(self, length):
        self.actions = np.ones((length, 1))

    def plan(self, obs):
        return self.actions


def test_rollout_model_env():
    obs_size = 10
    plan_length = 20
    num_samples = 5
    model_env = MockModelEnv()
    obs0 = np.zeros(obs_size)
    agent = MockAgent(plan_length)
    plan = 0 * agent.plan(obs0)  # this should be ignored

    # Check rolling out with an agent
    obs, rewards, actions = utils.rollout_model_env(
        model_env, obs0, plan, agent, num_samples=num_samples
    )

    assert obs.shape == (plan_length + 1, num_samples, obs_size)
    assert rewards.shape == (plan_length, num_samples)
    assert actions.shape == (plan_length, 1)

    for i, o in enumerate(obs):
        assert o.min() == i

    # Check rolling out with a given plan
    plan = 2 * agent.plan(obs0)
    obs, rewards, actions = utils.rollout_model_env(
        model_env, obs0, plan, None, num_samples=num_samples
    )

    for i, o in enumerate(obs):
        assert o.min() == 2 * i


# ------------------------------------------------------- #
# The following are used to test populate_replay_buffers
# ------------------------------------------------------- #

_MOCK_TRAJ_LEN = 10


class MockEnv:
    def __init__(self):
        self.traj = 0
        self.val = 0

    def reset(self, from_zero=False):
        if from_zero:
            self.traj = 0
        self.val = 100 * self.traj
        self.traj += 1
        return self.val

    def step(self, _):
        self.val += 1
        done = self.val % _MOCK_TRAJ_LEN == 0
        return self.val, 0, done, None


class MockZeroAgent:
    def act(self, _obs):
        return 0

    def reset(self):
        pass


class MockRng:
    def permutation(self, size):
        # when passed to populate buffers makes it so that the first elements
        # in the buffer are training, and the rest are validation
        return np.arange(size)


def test_populate_replay_buffer_no_trajectories():
    num_steps = 100
    buffer = mbrl.util.ReplayBuffer(1000, (1,), (1,), obs_type=int)
    env = MockEnv()

    utils.rollout_agent_trajectories(
        env, num_steps, MockZeroAgent(), {}, replay_buffer=buffer
    )
    assert buffer.num_stored == num_steps

    # Check the order in which things were inserted
    obs = env.reset(from_zero=True)
    done = False
    for i in range(num_steps):
        if done:
            obs = env.reset()
        assert buffer.obs[i] == obs
        obs, _, done, _ = env.step(None)


def test_populate_replay_buffer_collect_trajectories():
    num_trials = 10
    buffer = mbrl.util.ReplayBuffer(
        1000, (1,), (1,), obs_type=int, max_trajectory_length=_MOCK_TRAJ_LEN
    )
    env = MockEnv()

    utils.rollout_agent_trajectories(
        env,
        num_trials,
        MockZeroAgent(),
        {},
        replay_buffer=buffer,
        collect_full_trajectories=True,
    )
    assert buffer.num_stored == num_trials * _MOCK_TRAJ_LEN
    assert len(buffer.trajectory_indices) == num_trials


<<<<<<< HEAD
def test_get_basic_buffer_iterators():
    buffer = mbrl.util.replay_buffer.ReplayBuffer(1000, (1,), (1,))
    dummy = np.ones(1)
    for i in range(900):
        buffer.add(dummy, dummy, dummy, i, False)

    train_iter, val_iter = mbrl.util.common.get_basic_buffer_iterators(buffer, 32, 0.1)
    assert train_iter.num_stored == 810 and val_iter.num_stored == 90
    all_rewards = []
    for it in [train_iter, val_iter]:
        for batch in it:
            _, _, _, reward, _ = batch.astuple()
            all_rewards.extend(reward)
    assert sorted(all_rewards) == list(range(900))


def test_get_sequence_buffer_iterators():
    buffer = mbrl.util.replay_buffer.ReplayBuffer(
        1000, (1,), (1,), max_trajectory_length=20
    )
    dummy = np.ones(1)
    num_trajectories_train = 27
    num_trajectories_val = 3
    k = 0
    for i in range(num_trajectories_train):
        for j in range(20):
            buffer.add(dummy, dummy, dummy, k, False)
            k += 1
        buffer.close_trajectory()
    for i in range(num_trajectories_val):
        for j in range(20):
            buffer.add(dummy, dummy, dummy, k, False)
            k += 1
        buffer.close_trajectory()

    for sequence_length in range(1, 20):
        shuffle_each_epoch = np.random.random() > 0.5
        train_iter, val_iter = mbrl.util.common.get_sequence_buffer_iterator(
            buffer, 32, 0.1, sequence_length, 3, shuffle_each_epoch=shuffle_each_epoch
        )
        assert train_iter._shuffle_each_epoch == shuffle_each_epoch
        assert val_iter._shuffle_each_epoch == shuffle_each_epoch
        # For trajectories of length 20 and sequence length L, there are
        # 20 - L  + 1 possible start states.
        # There are 30 trajectories in total, so 10% is 3 trajectories
        assert val_iter.num_stored == 3 * (21 - sequence_length)
        assert train_iter.num_stored == 27 * (21 - sequence_length)

        train_rewards = []
        for batch in train_iter:
            assert batch.rewards.ndim == 3  # (ensemble, batch_size, sequence)
            _, _, _, reward, _ = batch.astuple()
            train_rewards.append(reward)  # only need start of sequence
        train_rewards = np.unique(np.concatenate(train_rewards, axis=1))
        val_rewards = []
        for batch in val_iter:
            assert batch.rewards.ndim == 2  # (batch_size, sequence) since non-bootstrap
            _, _, _, reward, _ = batch.astuple()
            val_rewards.append(reward)  # only need start of sequence
        val_rewards = np.unique(np.concatenate(val_rewards, axis=0))
        # Check that validation and training were separate splits
        assert np.intersect1d(train_rewards, val_rewards).size == 0
=======
def test_model_trainer_maybe_get_best_weights_negative_score():
    model = MockModel(1, 1, 1, 1)
    model_trainer = models.ModelTrainer(model)
    previous_eval_value = torch.tensor(-10.0)
    eval_value_larger = torch.tensor(-1.0)
    eval_value_smaller = torch.tensor(-100.0)
    assert model_trainer.maybe_get_best_weights(previous_eval_value, eval_value_larger) is None
    assert model_trainer.maybe_get_best_weights(previous_eval_value, eval_value_smaller) is not None
>>>>>>> ecbd8817
<|MERGE_RESOLUTION|>--- conflicted
+++ resolved
@@ -244,7 +244,6 @@
     assert len(buffer.trajectory_indices) == num_trials
 
 
-<<<<<<< HEAD
 def test_get_basic_buffer_iterators():
     buffer = mbrl.util.replay_buffer.ReplayBuffer(1000, (1,), (1,))
     dummy = np.ones(1)
@@ -307,13 +306,19 @@
         val_rewards = np.unique(np.concatenate(val_rewards, axis=0))
         # Check that validation and training were separate splits
         assert np.intersect1d(train_rewards, val_rewards).size == 0
-=======
+
+
 def test_model_trainer_maybe_get_best_weights_negative_score():
     model = MockModel(1, 1, 1, 1)
     model_trainer = models.ModelTrainer(model)
     previous_eval_value = torch.tensor(-10.0)
     eval_value_larger = torch.tensor(-1.0)
     eval_value_smaller = torch.tensor(-100.0)
-    assert model_trainer.maybe_get_best_weights(previous_eval_value, eval_value_larger) is None
-    assert model_trainer.maybe_get_best_weights(previous_eval_value, eval_value_smaller) is not None
->>>>>>> ecbd8817
+    assert (
+        model_trainer.maybe_get_best_weights(previous_eval_value, eval_value_larger)
+        is None
+    )
+    assert (
+        model_trainer.maybe_get_best_weights(previous_eval_value, eval_value_smaller)
+        is not None
+    )